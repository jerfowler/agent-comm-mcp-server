/**
 * Safe fs-extra wrapper with fallback mechanisms
 * Resolves Issue #9: fs-extra runtime errors in MCP tools
 * 
 * This module provides a robust interface to filesystem operations that works
 * regardless of ESM/CJS import issues or module resolution conflicts.
 * 
 * ESLint disabled for 'any' types - required for dynamic module loading fallback
 */
/* eslint-disable @typescript-eslint/no-explicit-any */
/* eslint-disable no-restricted-syntax */

import { Stats, MakeDirectoryOptions, Mode } from 'fs';
/* eslint-disable @typescript-eslint/no-unsafe-assignment */
/* eslint-disable @typescript-eslint/no-unsafe-member-access */
/* eslint-disable @typescript-eslint/no-unsafe-call */
/* eslint-disable @typescript-eslint/no-unsafe-return */
/* eslint-disable @typescript-eslint/no-var-requires */
/* eslint-disable @typescript-eslint/no-floating-promises */
/* eslint-disable no-console */

import { promises as nodeFs, mkdirSync } from 'fs';

// Type definitions for our safe filesystem interface
export interface SafeFsInterface {
  pathExists(filePath: string): Promise<boolean>;
  readdir(dirPath: string): Promise<string[]>;
  writeFile(filePath: string, data: string): Promise<void>;
  readFile(filePath: string, encoding?: string): Promise<string>;
  stat(filePath: string): Promise<Stats>;
  remove(filePath: string): Promise<void>;
  ensureDir(dirPath: string): Promise<void>;
}

/**
 * Diagnostic information about fs-extra availability
 */
export interface FsExtraDiagnostics {
  fsExtraImported: boolean;
  methodsAvailable: {
    pathExists: boolean;
    readdir: boolean;
    writeFile: boolean;
    readFile: boolean;
    stat: boolean;
    remove: boolean;
    ensureDir: boolean;
  };
  fallbackMode: boolean;
  importMethod: 'es-module' | 'dynamic-import' | 'require' | 'node-builtin';
  error: string | undefined;
}

// Type for fs-extra module interface
interface FsExtraModule {
  pathExists: (filePath: string) => Promise<boolean>;
  readdir: (dirPath: string) => Promise<string[]>;
  writeFile: (filePath: string, data: string) => Promise<void>;
  readFile: (filePath: string, encoding?: string) => Promise<string>;
  stat: (filePath: string) => Promise<Stats>;
  remove: (filePath: string) => Promise<void>;
  ensureDir: (dirPath: string) => Promise<void>;
  appendFile?: (filePath: string, data: string) => Promise<void>;
  move?: (src: string, dest: string, options?: Record<string, unknown>) => Promise<void>;
  copy?: (src: string, dest: string, options?: Record<string, unknown>) => Promise<void>;
  mkdtemp?: (prefix: string) => Promise<string>;
  mkdir?: (dirPath: string, options?: Mode | MakeDirectoryOptions | null) => Promise<void>;
  chmod?: (filePath: string, mode: string | number) => Promise<void>;
  utimes?: (filePath: string, atime: Date | number, mtime: Date | number) => Promise<void>;
}

/**
 * Internal class to handle multiple import strategies for fs-extra
 */
class FsExtraImporter {
  private importedFs: FsExtraModule | null = null;
  private importMethod: FsExtraDiagnostics['importMethod'] = 'node-builtin';
  private importError: string | undefined;

  /**
   * Try multiple import strategies to get fs-extra
   */
  async tryImportFsExtra(): Promise<FsExtraModule | null> {
    // Strategy 1: Try ES module import (current approach)
    try {
      const fsExtra = await import('fs-extra');
      if (this.validateFsExtraModule(fsExtra)) {
        this.importedFs = fsExtra;
        this.importMethod = 'es-module';
        return fsExtra;
      }
    } catch (error) {
      this.importError = `ES module import failed: ${(error as Error).message}`;
    }

    // Strategy 2: Try dynamic import with default
    try {
      const fsExtra = await import('fs-extra');
      const fsExtraDefault = (fsExtra as { default?: FsExtraModule }).default ?? fsExtra;
      if (this.validateFsExtraModule(fsExtraDefault)) {
        this.importedFs = fsExtraDefault;
        this.importMethod = 'dynamic-import';
        return fsExtraDefault;
      }
    } catch (error) {
      this.importError = `Dynamic import failed: ${(error as Error).message}`;
    }

    // Strategy 3: Try require (CommonJS fallback)
    try {
      // Only try require in Node.js environment
      if (typeof require !== 'undefined') {
        const fsExtra = require('fs-extra');
        if (this.validateFsExtraModule(fsExtra)) {
          this.importedFs = fsExtra;
          this.importMethod = 'require';
          return fsExtra;
        }
      }
    } catch (error) {
      this.importError = `CommonJS require failed: ${(error as Error).message}`;
    }

    // All fs-extra import strategies failed - will use Node.js built-ins
    return null;
  }

  /**
   * Validate that an fs-extra module has the required methods
   */
  private validateFsExtraModule(fsModule: unknown): fsModule is FsExtraModule {
    if (!fsModule || typeof fsModule !== 'object') {
      return false;
    }

    const requiredMethods = ['pathExists', 'readdir', 'writeFile', 'readFile', 'stat', 'remove', 'ensureDir'];
    
    for (const method of requiredMethods) {
      if (typeof (fsModule as Record<string, unknown>)[method] !== 'function') {
        return false;
      }
    }

    return true;
  }

  getImportMethod(): FsExtraDiagnostics['importMethod'] {
    return this.importMethod;
  }

  getImportError(): string | undefined {
    return this.importError;
  }

  getImportedFs(): FsExtraModule | null {
    return this.importedFs;
  }
}

/**
 * Safe filesystem implementation with Node.js built-in fallbacks
 */
class SafeFileSystem implements SafeFsInterface {
  private fsExtra: FsExtraModule | null = null;
  private fallbackMode = false;
  private importer = new FsExtraImporter();

  constructor() {
    // Initialize fs-extra import attempt
    this.initializeFsExtra();
  }

  private async initializeFsExtra(): Promise<void> {
    try {
      this.fsExtra = await this.importer.tryImportFsExtra();
      this.fallbackMode = this.fsExtra === null;
    } catch (error) {
      this.fallbackMode = true;
    }
  }

  /**
   * Ensure fs-extra is initialized before use
   */
  private async ensureInitialized(): Promise<void> {
    if (this.fsExtra === null && !this.fallbackMode) {
      await this.initializeFsExtra();
    }
  }

  async pathExists(filePath: string): Promise<boolean> {
    await this.ensureInitialized();
    
    if (!this.fallbackMode && this.fsExtra?.pathExists) {
      try {
        return await this.fsExtra.pathExists(filePath);
      } catch (error) {
        // Fallback to Node.js implementation if fs-extra fails
        console.warn(`fs-extra.pathExists failed, using Node.js fallback: ${(error as Error).message}`);
      }
    }

    // Node.js built-in fallback
    try {
      await nodeFs.access(filePath);
      return true;
    } catch {
      return false;
    }
  }

  async readdir(dirPath: string): Promise<string[]> {
    await this.ensureInitialized();
    
    if (!this.fallbackMode && this.fsExtra?.readdir) {
      try {
        return await this.fsExtra.readdir(dirPath);
      } catch (error) {
        // Fallback to Node.js implementation if fs-extra fails
        console.warn(`fs-extra.readdir failed, using Node.js fallback: ${(error as Error).message}`);
      }
    }

    // Node.js built-in fallback
    return await nodeFs.readdir(dirPath);
  }

  async writeFile(filePath: string, data: string): Promise<void> {
    await this.ensureInitialized();
    
    if (!this.fallbackMode && this.fsExtra?.writeFile) {
      try {
        await this.fsExtra.writeFile(filePath, data);
        return;
      } catch (error) {
        // Fallback to Node.js implementation if fs-extra fails
        console.warn(`fs-extra.writeFile failed, using Node.js fallback: ${(error as Error).message}`);
      }
    }

    // Node.js built-in fallback
    await nodeFs.writeFile(filePath, data, 'utf8');
  }

  async readFile(filePath: string, encoding = 'utf8'): Promise<string> {
    await this.ensureInitialized();
    
    if (!this.fallbackMode && this.fsExtra?.readFile) {
      try {
        return await this.fsExtra.readFile(filePath, encoding);
      } catch (error) {
        // Fallback to Node.js implementation if fs-extra fails
        console.warn(`fs-extra.readFile failed, using Node.js fallback: ${(error as Error).message}`);
      }
    }

    // Node.js built-in fallback
    return await nodeFs.readFile(filePath, { encoding: encoding as BufferEncoding });
  }

  async stat(filePath: string): Promise<Stats> {
    await this.ensureInitialized();
    
    if (!this.fallbackMode && this.fsExtra?.stat) {
      try {
        return await this.fsExtra.stat(filePath);
      } catch (error) {
        // Fallback to Node.js implementation if fs-extra fails
        console.warn(`fs-extra.stat failed, using Node.js fallback: ${(error as Error).message}`);
      }
    }

    // Node.js built-in fallback
    return await nodeFs.stat(filePath);
  }

  async remove(filePath: string): Promise<void> {
    await this.ensureInitialized();
    
    if (!this.fallbackMode && this.fsExtra?.remove) {
      try {
        await this.fsExtra.remove(filePath);
        return;
      } catch (error) {
        // Fallback to Node.js implementation if fs-extra fails
        console.warn(`fs-extra.remove failed, using Node.js fallback: ${(error as Error).message}`);
      }
    }

    // Node.js built-in fallback - handle both files and directories
    try {
      const stats = await nodeFs.stat(filePath);
      if (stats.isDirectory()) {
        await nodeFs.rmdir(filePath, { recursive: true });
      } else {
        await nodeFs.unlink(filePath);
      }
    } catch (error) {
      // If file doesn't exist, that's fine for remove operation
      if ((error as NodeJS.ErrnoException).code !== 'ENOENT') {
        throw error;
      }
    }
  }

  async ensureDir(dirPath: string): Promise<void> {
    await this.ensureInitialized();
    
    if (!this.fallbackMode && this.fsExtra?.ensureDir) {
      try {
        await this.fsExtra.ensureDir(dirPath);
        return;
      } catch (error) {
        // Fallback to Node.js implementation if fs-extra fails
        console.warn(`fs-extra.ensureDir failed, using Node.js fallback: ${(error as Error).message}`);
      }
    }

    // Node.js built-in fallback
    try {
      await nodeFs.mkdir(dirPath, { recursive: true });
    } catch (error) {
      // EEXIST is fine - directory already exists
      if ((error as NodeJS.ErrnoException).code !== 'EEXIST') {
        throw error;
      }
    }
  }

  async appendFile(filePath: string, data: string): Promise<void> {
    await this.ensureInitialized();
    
    if (!this.fallbackMode && this.fsExtra?.appendFile) {
      try {
        await this.fsExtra.appendFile(filePath, data);
        return;
      } catch (error) {
        console.warn(`fs-extra.appendFile failed, using Node.js fallback: ${(error as Error).message}`);
      }
    }

    // Node.js built-in fallback
    await nodeFs.appendFile(filePath, data, 'utf8');
  }

  async move(src: string, dest: string, options?: Record<string, unknown>): Promise<void> {
    await this.ensureInitialized();
    
    if (!this.fallbackMode && this.fsExtra?.move) {
      try {
        await this.fsExtra.move(src, dest, options);
        return;
      } catch (error) {
        console.warn(`fs-extra.move failed, using Node.js fallback: ${(error as Error).message}`);
      }
    }

    // Node.js built-in fallback - rename is atomic move operation
    try {
      await nodeFs.rename(src, dest);
    } catch (error) {
<<<<<<< HEAD
      // Handle cross-device moves by copying then removing
=======
      // If cross-device link error, fallback to copy + remove
>>>>>>> a6ffbf72
      if ((error as NodeJS.ErrnoException).code === 'EXDEV') {
        await nodeFs.copyFile(src, dest);
        await nodeFs.unlink(src);
      } else {
        throw error;
      }
    }
  }

  async copy(src: string, dest: string, options?: Record<string, unknown>): Promise<void> {
    await this.ensureInitialized();
    
    if (!this.fallbackMode && this.fsExtra?.copy) {
      try {
        await this.fsExtra.copy(src, dest, options);
        return;
      } catch (error) {
        console.warn(`fs-extra.copy failed, using Node.js fallback: ${(error as Error).message}`);
      }
    }

    // Node.js built-in fallback - copy file
    try {
      await nodeFs.copyFile(src, dest);
    } catch (error) {
      // EISDIR means we're trying to copy a directory - re-throw with clear message
      if ((error as NodeJS.ErrnoException).code === 'EISDIR') {
        throw error; // Directory copying not supported in Node.js fallback
      }
      throw error;
    }
  }


  async mkdtemp(prefix: string): Promise<string> {
    await this.ensureInitialized();
    
    if (!this.fallbackMode && this.fsExtra?.mkdtemp) {
      try {
        return await this.fsExtra.mkdtemp(prefix);
      } catch (error) {
        console.warn(`fs-extra.mkdtemp failed, using Node.js fallback: ${(error as Error).message}`);
      }
    }

    // Node.js built-in fallback
    return await nodeFs.mkdtemp(prefix);
  }

  async mkdir(dirPath: string, options?: Mode | MakeDirectoryOptions | null): Promise<void> {
    await this.ensureInitialized();
    
    if (!this.fallbackMode && this.fsExtra?.mkdir) {
      try {
        await this.fsExtra.mkdir(dirPath, options);
        return;
      } catch (error) {
        console.warn(`fs-extra.mkdir failed, using Node.js fallback: ${(error as Error).message}`);
      }
    }

    // Node.js built-in fallback
    if (typeof options === 'object' && options !== null) {
      // options is MakeDirectoryOptions
      await nodeFs.mkdir(dirPath, { recursive: true, ...options });
    } else if (options !== null && options !== undefined) {
      // options is a Mode (string/number)
      await nodeFs.mkdir(dirPath, { recursive: true, mode: options });
    } else {
      // options is null/undefined
      await nodeFs.mkdir(dirPath, { recursive: true });
    }
  }

  async chmod(filePath: string, mode: string | number): Promise<void> {
    await this.ensureInitialized();
    
    if (!this.fallbackMode && this.fsExtra?.chmod) {
      try {
        await this.fsExtra.chmod(filePath, mode);
        return;
      } catch (error) {
        console.warn(`fs-extra.chmod failed, using Node.js fallback: ${(error as Error).message}`);
      }
    }

    // Node.js built-in fallback
    await nodeFs.chmod(filePath, mode);
  }

  async utimes(filePath: string, atime: Date | number, mtime: Date | number): Promise<void> {
    await this.ensureInitialized();
    
    if (!this.fallbackMode && this.fsExtra?.utimes) {
      try {
        await this.fsExtra.utimes(filePath, atime, mtime);
        return;
      } catch (error) {
        console.warn(`fs-extra.utimes failed, using Node.js fallback: ${(error as Error).message}`);
      }
    }

    // Node.js built-in fallback
    await nodeFs.utimes(filePath, atime, mtime);
  }

  /**
   * Get diagnostic information about fs-extra availability
   */
  async getDiagnostics(): Promise<FsExtraDiagnostics> {
    await this.ensureInitialized();

    const diagnostics: FsExtraDiagnostics = {
      fsExtraImported: !!this.fsExtra,
      methodsAvailable: {
        pathExists: typeof this.fsExtra?.pathExists === 'function',
        readdir: typeof this.fsExtra?.readdir === 'function',
        writeFile: typeof this.fsExtra?.writeFile === 'function',
        readFile: typeof this.fsExtra?.readFile === 'function',
        stat: typeof this.fsExtra?.stat === 'function',
        remove: typeof this.fsExtra?.remove === 'function',
        ensureDir: typeof this.fsExtra?.ensureDir === 'function'
      },
      fallbackMode: this.fallbackMode,
      importMethod: this.importer.getImportMethod(),
      error: this.importer.getImportError()
    };

    return diagnostics;
  }
}

// Create singleton instance
const safeFs = new SafeFileSystem();

// Export the safe filesystem interface
export const pathExists = (filePath: string) => safeFs.pathExists(filePath);
export const readdir = (dirPath: string) => safeFs.readdir(dirPath);
export const writeFile = (filePath: string, data: string) => safeFs.writeFile(filePath, data);
export const readFile = (filePath: string, encoding?: string) => safeFs.readFile(filePath, encoding);
export const stat = (filePath: string) => safeFs.stat(filePath);
export const remove = (filePath: string) => safeFs.remove(filePath);
export const ensureDir = (dirPath: string) => safeFs.ensureDir(dirPath);
export const appendFile = (filePath: string, data: string) => safeFs.appendFile(filePath, data);
export const move = (src: string, dest: string, options?: Record<string, unknown>) => safeFs.move(src, dest, options);
export const copy = (src: string, dest: string, options?: Record<string, unknown>) => safeFs.copy(src, dest, options);
<<<<<<< HEAD
// JSON utility functions - always use Node.js built-in JSON methods
export const readJSON = async (filePath: string): Promise<unknown> => {
  const content = await readFile(filePath, 'utf8');
  return JSON.parse(content);
};
export const readJson = readJSON; // Alias
interface WriteJsonOptions {
  spaces?: number | string;
  replacer?: ((this: unknown, key: string, value: unknown) => unknown) | null;
}

export const writeJSON = async (filePath: string, data: unknown, options?: WriteJsonOptions): Promise<void> => {
  const spaces = options?.spaces ?? 2;
  const replacer = options?.replacer ?? undefined;
  const jsonStr = JSON.stringify(data, replacer, spaces);
  await writeFile(filePath, jsonStr);
};
export const writeJson = writeJSON; // Alias
=======
>>>>>>> a6ffbf72
export const mkdtemp = (prefix: string) => safeFs.mkdtemp(prefix);
export const mkdir = (dirPath: string, options?: Mode | MakeDirectoryOptions | null) => safeFs.mkdir(dirPath, options);
export const chmod = (filePath: string, mode: string | number) => safeFs.chmod(filePath, mode);
export const utimes = (filePath: string, atime: Date | number, mtime: Date | number) => safeFs.utimes(filePath, atime, mtime);

// Synchronous version for backwards compatibility (used in server initialization)
export const ensureDirSync = (dirPath: string) => {
  try {
    mkdirSync(dirPath, { recursive: true });
  } catch (error) {
    // If directory already exists, that's fine
    if ((error as NodeJS.ErrnoException).code !== 'EEXIST') {
      throw error;
    }
  }
};

// Export diagnostic function
export const getFsExtraDiagnostics = () => safeFs.getDiagnostics();

// Export Stats interface for compatibility - now uses Node.js built-in type
export { Stats };

// Export the safe filesystem instance for advanced usage
export { safeFs };

// Default export for compatibility
export default safeFs;<|MERGE_RESOLUTION|>--- conflicted
+++ resolved
@@ -359,11 +359,7 @@
     try {
       await nodeFs.rename(src, dest);
     } catch (error) {
-<<<<<<< HEAD
-      // Handle cross-device moves by copying then removing
-=======
       // If cross-device link error, fallback to copy + remove
->>>>>>> a6ffbf72
       if ((error as NodeJS.ErrnoException).code === 'EXDEV') {
         await nodeFs.copyFile(src, dest);
         await nodeFs.unlink(src);
@@ -510,27 +506,6 @@
 export const appendFile = (filePath: string, data: string) => safeFs.appendFile(filePath, data);
 export const move = (src: string, dest: string, options?: Record<string, unknown>) => safeFs.move(src, dest, options);
 export const copy = (src: string, dest: string, options?: Record<string, unknown>) => safeFs.copy(src, dest, options);
-<<<<<<< HEAD
-// JSON utility functions - always use Node.js built-in JSON methods
-export const readJSON = async (filePath: string): Promise<unknown> => {
-  const content = await readFile(filePath, 'utf8');
-  return JSON.parse(content);
-};
-export const readJson = readJSON; // Alias
-interface WriteJsonOptions {
-  spaces?: number | string;
-  replacer?: ((this: unknown, key: string, value: unknown) => unknown) | null;
-}
-
-export const writeJSON = async (filePath: string, data: unknown, options?: WriteJsonOptions): Promise<void> => {
-  const spaces = options?.spaces ?? 2;
-  const replacer = options?.replacer ?? undefined;
-  const jsonStr = JSON.stringify(data, replacer, spaces);
-  await writeFile(filePath, jsonStr);
-};
-export const writeJson = writeJSON; // Alias
-=======
->>>>>>> a6ffbf72
 export const mkdtemp = (prefix: string) => safeFs.mkdtemp(prefix);
 export const mkdir = (dirPath: string, options?: Mode | MakeDirectoryOptions | null) => safeFs.mkdir(dirPath, options);
 export const chmod = (filePath: string, mode: string | number) => safeFs.chmod(filePath, mode);
