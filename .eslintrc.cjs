module.exports = {
  parser: '@typescript-eslint/parser',
  parserOptions: {
    ecmaVersion: 2022,
    sourceType: 'module',
    project: './tsconfig.all.json'
  },
  plugins: ['@typescript-eslint'],
  extends: [
    'eslint:recommended',
    'plugin:@typescript-eslint/recommended-type-checked',
    'plugin:@typescript-eslint/stylistic-type-checked'
  ],
  root: true,
  env: {
    node: true,
    es2022: true,
    jest: true
  },
  rules: {
    // Disable base ESLint rule in favor of TypeScript version
    'no-unused-vars': 'off',
    '@typescript-eslint/no-unused-vars': ['error', { 
      argsIgnorePattern: '^_',
      varsIgnorePattern: '^_',
      ignoreRestSiblings: true 
    }],
    
    // STRICT ENFORCEMENT: Ban 'any' types completely
    '@typescript-eslint/no-explicit-any': 'error',
    '@typescript-eslint/no-unsafe-argument': 'error',
    '@typescript-eslint/no-unsafe-assignment': 'error',
    '@typescript-eslint/no-unsafe-call': 'error',
    '@typescript-eslint/no-unsafe-member-access': 'error',
    '@typescript-eslint/no-unsafe-return': 'error',
    '@typescript-eslint/prefer-as-const': 'error',
    '@typescript-eslint/no-unnecessary-type-assertion': 'error',
    
    // Ban direct fs-extra imports - must use fs-extra-safe
    'no-restricted-imports': ['error', {
      patterns: [
        {
          group: ['fs-extra'],
          message: 'Import from ../utils/fs-extra-safe.js instead of fs-extra directly to prevent runtime errors'
        }
      ]
    }],
    
    // Ban specific TypeScript language features
    'no-restricted-syntax': [
      'error',
      // Ban 'any' type annotations completely
      {
        selector: 'TSTypeAnnotation > TSAnyKeyword',
        message: 'The "any" type is banned. Use specific types or unknown instead.'
      },
      // Ban 'any' in type assertions
      {
        selector: 'TSTypeAssertion > TSAnyKeyword',
        message: 'Type assertion to "any" is banned. Use specific types or unknown instead.'
      },
      // Ban 'any' in generic type parameters
      {
        selector: 'TSTypeParameter > TSTypeAnnotation > TSAnyKeyword',
        message: 'Generic type parameter "any" is banned. Use specific types or unknown instead.'
      },
      // Ban 'any' in function parameters
      {
        selector: 'FunctionDeclaration Parameter > TSTypeAnnotation > TSAnyKeyword',
        message: 'Function parameter type "any" is banned. Use specific types or unknown instead.'
      }
    ],
<<<<<<< HEAD
=======
    
    // Disable rules that require strictNullChecks (which is disabled in tsconfig)
    '@typescript-eslint/prefer-nullish-coalescing': 'off',
    
    // Disable dot-notation rule to avoid conflicts with exactOptionalPropertyTypes
    '@typescript-eslint/dot-notation': 'off',
>>>>>>> 047b25a1
    
    // General code quality
    'prefer-const': 'error',
    'no-var': 'error',
    'no-console': 'warn'
  },
  
  // Special overrides for test files - STRICT MODE ENFORCED
  overrides: [
    {
      files: ['tests/**/*.ts', '**/*.test.ts', '**/*.spec.ts'],
      env: {
        jest: true
      },
      rules: {
        // STRICT ENFORCEMENT: Even tests must use proper types
        '@typescript-eslint/no-explicit-any': 'error',
        '@typescript-eslint/no-unsafe-assignment': 'error', 
        '@typescript-eslint/no-unsafe-member-access': 'error',
        
        // Allow mock variables but still ban 'any'
        '@typescript-eslint/no-unused-vars': ['error', { 
          argsIgnorePattern: '^_',
          varsIgnorePattern: '^_|^mock',
          ignoreRestSiblings: true 
        }],
        
        // Allow console.log in tests for debugging
        'no-console': 'warn',
        
        // Test files can use type assertions more liberally (but not to 'any')
        '@typescript-eslint/no-unnecessary-type-assertion': 'warn'
      }
    }
  ]
};<|MERGE_RESOLUTION|>--- conflicted
+++ resolved
@@ -70,15 +70,12 @@
         message: 'Function parameter type "any" is banned. Use specific types or unknown instead.'
       }
     ],
-<<<<<<< HEAD
-=======
     
     // Disable rules that require strictNullChecks (which is disabled in tsconfig)
     '@typescript-eslint/prefer-nullish-coalescing': 'off',
     
     // Disable dot-notation rule to avoid conflicts with exactOptionalPropertyTypes
     '@typescript-eslint/dot-notation': 'off',
->>>>>>> 047b25a1
     
     // General code quality
     'prefer-const': 'error',
